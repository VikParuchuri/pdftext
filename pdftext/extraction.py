--- conflicted
+++ resolved
@@ -12,10 +12,7 @@
 from pdftext.settings import settings
 
 
-<<<<<<< HEAD
-def _get_page_range(page_range):
-    text_chars = get_pdfium_chars(pdf_doc, page_range)
-=======
+
 def _load_pdf(pdf, flatten_pdf):
     if isinstance(pdf, str):
         pdf = pdfium.PdfDocument(pdf)
@@ -32,22 +29,10 @@
 
 def _get_page_range(page_range, flatten_pdf=False):
     text_chars = get_pdfium_chars(pdf_doc, page_range, flatten_pdf)
->>>>>>> bee147fd
     pages = inference(text_chars, model)
     return pages
 
 
-<<<<<<< HEAD
-def worker_init(pdf_path):
-    global model
-    global pdf_doc
-    pdf_doc = pdfium.PdfDocument(pdf_path)
-    model = get_model()
-
-
-def _get_pages(pdf_path, page_range=None, workers=None):
-    pdf_doc = pdfium.PdfDocument(pdf_path)
-=======
 def worker_init(pdf_path, flatten_pdf):
     global model
     global pdf_doc
@@ -58,7 +43,6 @@
 
 def _get_pages(pdf_path, page_range=None, flatten_pdf=False, workers=None):
     pdf_doc = _load_pdf(pdf_path, flatten_pdf)
->>>>>>> bee147fd
     if page_range is None:
         page_range = range(len(pdf_doc))
 
@@ -67,11 +51,7 @@
 
     if workers is None or workers <= 1:
         model = get_model()
-<<<<<<< HEAD
-        text_chars = get_pdfium_chars(pdf_doc, page_range)
-=======
         text_chars = get_pdfium_chars(pdf_doc, page_range, flatten_pdf)
->>>>>>> bee147fd
         return inference(text_chars, model)
 
     page_range = list(page_range)
@@ -79,27 +59,13 @@
     pages_per_worker = math.ceil(len(page_range) / workers)
     page_range_chunks = [page_range[i * pages_per_worker:(i + 1) * pages_per_worker] for i in range(workers)]
 
-<<<<<<< HEAD
-    with ProcessPoolExecutor(max_workers=workers, initializer=worker_init, initargs=(pdf_path,)) as executor:
-=======
     with ProcessPoolExecutor(max_workers=workers, initializer=worker_init, initargs=(pdf_path, flatten_pdf)) as executor:
->>>>>>> bee147fd
         pages = list(executor.map(_get_page_range, page_range_chunks))
 
     ordered_pages = [page for sublist in pages for page in sublist]
 
     return ordered_pages
 
-
-<<<<<<< HEAD
-def plain_text_output(pdf_path, sort=False, hyphens=False, page_range=None, workers=None) -> str:
-    text = paginated_plain_text_output(pdf_path, sort=sort, hyphens=hyphens, page_range=page_range, workers=workers)
-    return "\n".join(text)
-
-
-def paginated_plain_text_output(pdf_path, sort=False, hyphens=False, page_range=None, workers=None) -> List[str]:
-    pages = _get_pages(pdf_path, page_range, workers=workers)
-=======
 def plain_text_output(pdf_path, sort=False, hyphens=False, page_range=None, flatten_pdf=False, workers=None) -> str:
     text = paginated_plain_text_output(pdf_path, sort=sort, hyphens=hyphens, page_range=page_range, workers=workers, flatten_pdf=flatten_pdf)
     return "\n".join(text)
@@ -107,7 +73,6 @@
 
 def paginated_plain_text_output(pdf_path, sort=False, hyphens=False, page_range=None, flatten_pdf=False, workers=None) -> List[str]:
     pages = _get_pages(pdf_path, page_range, workers=workers, flatten_pdf=flatten_pdf)
->>>>>>> bee147fd
     text = []
     for page in pages:
         text.append(merge_text(page, sort=sort, hyphens=hyphens).strip())
@@ -124,13 +89,8 @@
             char["bbox"] = unnormalize_bbox(char["bbox"], page_width, page_height)
 
 
-<<<<<<< HEAD
-def dictionary_output(pdf_path, sort=False, page_range=None, keep_chars=False, workers=None):
-    pages = _get_pages(pdf_path, page_range, workers=workers)
-=======
 def dictionary_output(pdf_path, sort=False, page_range=None, keep_chars=False, flatten_pdf=False, workers=None):
     pages = _get_pages(pdf_path, page_range, workers=workers, flatten_pdf=flatten_pdf)
->>>>>>> bee147fd
     for page in pages:
         page_width, page_height = page["width"], page["height"]
         for block in page["blocks"]:
